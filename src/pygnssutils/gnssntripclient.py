--- conflicted
+++ resolved
@@ -1,817 +1,790 @@
-"""
-gnssntripclient.py
-
-NTRIP client class, retrieving sourcetable and RTCM3 or SPARTN
-correction data from an NTRIP server and (optionally) sending
-the correction data to a designated writeable output medium
-(serial, file, socket, queue).
-
-Can also transmit client position back to NTRIP server at specified
-intervals via formatted NMEA GGA sentences.
-
-Calling app, if defined, can implement the following methods:
-- set_event() - create <<ntrip_read>> event
-- dialog() - return reference to NTRIP config client dialog
-- get_coordinates() - return coordinates from receiver
-
-Created on 03 Jun 2022
-
-:author: semuadmin
-:copyright: SEMU Consulting © 2022
-:license: BSD 3-Clause
-"""
-
-# pylint: disable=invalid-name
-
-import socket
-import ssl
-from base64 import b64encode
-from datetime import datetime, timedelta, timezone
-from io import BufferedWriter, TextIOWrapper
-from logging import getLogger
-from os import getenv
-from queue import Queue
-from threading import Event, Thread
-from time import sleep
-
-from certifi import where as findcacerts
-from pynmeagps import GET, NMEAMessage
-from pyrtcm import RTCMMessageError, RTCMParseError, RTCMTypeError
-from pyspartn import SPARTNMessageError, SPARTNParseError, SPARTNReader, SPARTNTypeError
-from pyubx2 import ERR_IGNORE, RTCM3_PROTOCOL, UBXReader
-from serial import Serial
-
-from pygnssutils import __version__ as VERSION
-from pygnssutils.exceptions import ParameterError
-from pygnssutils.globals import (
-    CLIAPP,
-    DEFAULT_BUFSIZE,
-    HTTPERR,
-    MAXPORT,
-    NOGGA,
-    NTRIP_EVENT,
-    OUTPORT_NTRIP,
-)
-from pygnssutils.helpers import find_mp_distance, format_conn, ipprot2int
-
-TIMEOUT = 10
-GGALIVE = 0
-GGAFIXED = 1
-DLGTNTRIP = "NTRIP Configuration"
-RTCM = "RTCM"
-SPARTN = "SPARTN"
-MAX_RETRY = 5
-RETRY_INTERVAL = 10
-INACTIVITY_TIMEOUT = 10
-WAITTIME = 3
-
-
-class GNSSNTRIPClient:
-    """
-    NTRIP client class.
-    """
-
-    def __init__(self, app=None, **kwargs):
-        """
-        Constructor.
-
-        :param object app: application from which this class is invoked (None)
-        :param int retries: (kwarg) maximum failed connection retries (5)
-        :param int retryinterval: (kwarg) retry interval in seconds (10)
-        :param int timeout: (kwarg) inactivity timeout in seconds (10)
-        """
-
-        # pylint: disable=consider-using-with
-
-        self.__app = app  # Reference to calling application class (if applicable)
-        # configure logger with name "pygnssutils" in calling module
-        self.logger = getLogger(__name__)
-        self._validargs = True
-        self._ntripqueue = Queue()
-        # persist settings to allow any calling app to retrieve them
-        self._settings = {
-            "ipprot": socket.AF_INET,
-            "server": "",
-            "port": 2101,
-            "https": 0,
-            "flowinfo": 0,
-            "scopeid": 0,
-            "mountpoint": "",
-            "distance": "",
-            "version": "2.0",
-            "datatype": RTCM,
-            "ntripuser": "anon",
-            "ntrippassword": "password",
-            "ggainterval": "None",
-            "ggamode": GGALIVE,
-            "sourcetable": [],
-            "reflat": 0.0,
-            "reflon": 0.0,
-            "refalt": 0.0,
-            "refsep": 0.0,
-            "spartndecode": 0,
-            "spartnkey": getenv("MQTTKEY", default=None),
-            "spartnbasedate": datetime.now(timezone.utc),
-        }
-
-        try:
-            self._retries = int(kwargs.pop("retries", MAX_RETRY))
-            self._retryinterval = int(kwargs.pop("retryinterval", RETRY_INTERVAL))
-            self._timeout = int(kwargs.pop("timeout", INACTIVITY_TIMEOUT))
-        except (ParameterError, ValueError, TypeError) as err:
-            self.logger.critical(
-                f"Invalid input arguments {kwargs=}\n{err=}\nType gnssntripclient -h for help.",
-            )
-            self._validargs = False
-
-        self._socket = None
-        self._connected = False
-        self._stopevent = Event()
-        self._ntrip_thread = None
-        self._last_gga = datetime.fromordinal(1)
-        self._retrycount = 0
-
-    def __enter__(self):
-        """
-        Context manager enter routine.
-        """
-
-        return self
-
-    def __exit__(self, exc_type, exc_value, exc_traceback):
-        """
-        Context manager exit routine.
-
-        Terminates threads in an orderly fashion.
-        """
-
-        self.stop()
-
-    @property
-    def settings(self):
-        """
-        Getter for NTRIP settings.
-        """
-
-        return self._settings
-
-    @settings.setter
-    def settings(self, settings: dict):
-        """
-        Setter for NTRIP settings.
-
-        :param dict settings: NTRIP settings dictionary
-        """
-
-        self._settings = settings
-
-    @property
-    def connected(self):
-        """
-        Connection status getter.
-        """
-
-        return self._connected
-
-    def run(self, **kwargs) -> bool:
-        """
-        Open NTRIP server connection.
-
-        If calling application implements a "get_coordinates" method to
-        obtain live coordinates (i.e. from GNSS receiver), the method will
-        use these instead of fixed reference coordinates.
-
-        User login credentials can be obtained from environment variables
-        PYGPSCLIENT_USER and PYGPSCLIENT_PASSWORD, or passed as kwargs.
-
-        :param str ipprot: (kwarg) IP protocol IPv4/IPv6 ("IPv4")
-        :param str server: (kwarg) NTRIP server URL ("")
-        :param int port: (kwarg) NTRIP port (2101)
-        :param int https: (kwarg) HTTPS (TLS) connection? 0 = HTTP 1 = HTTPS (0)
-        :param int flowinfo: (kwarg) flowinfo for IPv6 (0)
-        :param int scopeid: (kwarg) scopeid for IPv6 (0)
-        :param str mountpoint: (kwarg) NTRIP mountpoint ("", leave blank to get sourcetable)
-        :param str datatype: (kwarg) Data type - RTCM or SPARTN ("RTCM")
-        :param str version: (kwarg) NTRIP protocol version ("2.0")
-        :param str ntripuser: (kwarg) NTRIP authentication user ("anon")
-        :param str ntrippassword: (kwarg) NTRIP authentication password ("password")
-        :param int ggainterval: (kwarg) GGA sentence transmission interval (-1 = None)
-        :param int ggamode: (kwarg) GGA pos source; 0 = live from receiver, 1 = fixed reference (0)
-        :param str reflat: (kwarg) reference latitude (0.0)
-        :param str reflon: (kwarg) reference longitude (0.0)
-        :param str refalt: (kwarg) reference altitude (0.0)
-        :param str refsep: (kwarg) reference separation (0.0)
-        :param bool spartndecode: (kwarg) decode SPARTN messages (0)
-        :param str spartnkey: (kwarg) SPARTN decryption key (None)
-        :param object datetime: (kwarg) SPARTN decryption basedate (now(utc))
-        :param object output: (kwarg) writeable output medium (serial, file, socket, queue) (None)
-        :returns: boolean flag 0 = terminated, 1 = Ok to stream RTCM3 data from server
-        :rtype: bool
-        """
-        # pylint: disable=unused-variable
-
-        try:
-            self._last_gga = datetime.fromordinal(1)
-
-            ipprot = kwargs.get("ipprot", "IPv4")
-            self._settings["ipprot"] = ipprot2int(ipprot)
-            self._settings["server"] = server = kwargs.get("server", "")
-            self._settings["port"] = port = int(kwargs.get("port", OUTPORT_NTRIP))
-            self._settings["https"] = int(kwargs.get("https", 0))
-            self._settings["flowinfo"] = int(kwargs.get("flowinfo", 0))
-            self._settings["scopeid"] = int(kwargs.get("scopeid", 0))
-            self._settings["mountpoint"] = mountpoint = kwargs.get("mountpoint", "")
-            self._settings["datatype"] = kwargs.get("datatype", RTCM).upper()
-            self._settings["version"] = kwargs.get("version", "2.0")
-            self._settings["ntripuser"] = kwargs.get(
-                "ntripuser", getenv("PYGPSCLIENT_USER", "user")
-            )
-            self._settings["ntrippassword"] = kwargs.get(
-                "ntrippassword", getenv("PYGPSCLIENT_PASSWORD", "password")
-            )
-            self._settings["ggainterval"] = int(kwargs.get("ggainterval", NOGGA))
-            self._settings["ggamode"] = int(kwargs.get("ggamode", GGALIVE))
-            self._settings["reflat"] = kwargs.get("reflat", 0.0)
-            self._settings["reflon"] = kwargs.get("reflon", 0.0)
-            self._settings["refalt"] = kwargs.get("refalt", 0.0)
-            self._settings["refsep"] = kwargs.get("refsep", 0.0)
-            self._settings["spartndecode"] = kwargs.get("spartndecode", 0)
-            self._settings["spartnkey"] = kwargs.get(
-                "spartnkey", getenv("MQTTKEY", None)
-            )
-            self._settings["spartnbasedate"] = kwargs.get(
-                "spartbasedate", datetime.now(timezone.utc)
-            )
-            output = kwargs.get("output", None)
-
-            if server == "":
-                raise ParameterError(f"Invalid server url {server}")
-            if port > MAXPORT or port < 1:
-                raise ParameterError(f"Invalid port {port}")
-
-        except (ParameterError, ValueError, TypeError) as err:
-            self.logger.critical(
-                f"Invalid input arguments {kwargs}\n{err}\nType gnssntripclient -h for help."
-            )
-            self._validargs = False
-
-        if self._validargs:
-            self._connected = True
-            self._start_read_thread(
-                self._settings,
-                self._stopevent,
-                output,
-            )
-            if mountpoint != "":
-                return 1
-        return 0
-
-    def stop(self):
-        """
-        Close NTRIP server connection.
-        """
-
-        self._stop_read_thread()
-        self._connected = False
-
-    def _app_update_status(self, status: bool, msgt: tuple = None):
-        """
-        THREADED
-        Update NTRIP connection status in calling application.
-
-        :param bool status: NTRIP server connection status
-        :param tuple msgt: optional (message, color)
-        """
-
-        if self.__app is not None:
-            if hasattr(self.__app, "dialog"):
-                dlg = self.__app.dialog(DLGTNTRIP)
-                if dlg is not None:
-                    if hasattr(dlg, "set_controls"):
-                        dlg.set_controls(status, msgt)
-
-    def _app_get_coordinates(self) -> tuple:
-        """
-        THREADED
-        Get live coordinates from receiver, or use fixed
-        reference position, depending on ggamode setting.
-
-        NB" 'fix' is a string e.g. "3D" or "RTK FLOAT"
-
-        :returns: tuple of coordinate and fix data
-        :rtype: tuple
-        """
-
-        lat = lon = alt = sep = 0.0
-<<<<<<< HEAD
-        fix, sip, hdop, diffage, diffstation = (1, 15, 0.98, 0, 0)  # arbitrary values
-=======
-        fix, siv, hdop, diffage, diffstation = (1, 15, 0.98, 0, 0)  # arbitrary values
->>>>>>> 306eef7f
-        if self._settings["ggamode"] == GGAFIXED:  # fixed reference position
-            lat = self._settings["reflat"]
-            lon = self._settings["reflon"]
-            alt = self._settings["refalt"]
-            sep = self._settings["refsep"]
-        elif self.__app is not None:
-            if hasattr(self.__app, "get_coordinates"):  # live position from receiver
-                coords = self.__app.get_coordinates()
-                if len(coords) == 10:  # new version (PyGPSClient >=1.4.20)
-<<<<<<< HEAD
-                    _, lat, lon, alt, sep, sip, fix, hdop, diffage, diffstation = coords
-=======
-                    _, lat, lon, alt, sep, siv, fix, hdop, diffage, diffstation = coords
->>>>>>> 306eef7f
-                else:  # old version (PyGPSClient <=1.4.19)
-                    _, lat, lon, alt, sep = coords
-
-        lat, lon, alt, sep = [
-            0.0 if c == "" else float(c) for c in (lat, lon, alt, sep)
-        ]
-
-<<<<<<< HEAD
-        return lat, lon, alt, sep, fix, sip, hdop, diffage, diffstation
-=======
-        return lat, lon, alt, sep, fix, siv, hdop, diffage, diffstation
->>>>>>> 306eef7f
-
-    def _formatGET(self, settings: dict) -> str:
-        """
-        THREADED
-        Format HTTP GET Request.
-
-        :param dict settings: settings dictionary
-        :return: formatted HTTP GET request
-        :rtype: str
-        """
-
-        ggahdr = ""
-        if settings["version"] == "2.0":
-            hver = "1.1"
-            nver = "Ntrip-Version: Ntrip/2.0\r\n"
-            if settings["ggainterval"] != NOGGA:
-                gga, _ = self._formatGGA()
-                ggahdr = f"Ntrip-GGA: {gga.decode('utf-8')}"  # includes \r\n
-        else:
-            hver = "1.0"
-            nver = ""
-
-        mountpoint = "/" + settings["mountpoint"]
-        user = settings["ntripuser"] + ":" + settings["ntrippassword"]
-        user = b64encode(user.encode(encoding="utf-8"))
-        req = (
-            f"GET {mountpoint} HTTP/{hver}\r\n"
-            f"Host: {settings['server']}:{settings['port']}\r\n"
-            f"{nver}"
-            f"User-Agent: NTRIP pygnssutils/{VERSION}\r\n"
-            "Accept: */*\r\n"
-            f"Authorization: Basic {user.decode(encoding='utf-8')}\r\n"
-            f"{ggahdr}"
-            "Connection: close\r\n\r\n"  # NECESSARY!!!
-        )
-        self.logger.debug(f"HTTP Header\n{req}")
-        return req.encode(encoding="utf-8")
-
-    def _formatGGA(self) -> tuple:
-        """
-        THREADED
-        Format NMEA GGA sentence using pynmeagps. The raw string
-        output is suitable for sending to an NTRIP socket.
-
-        GGA timestamp will default to current UTC. GGA quality is
-        derived from fix string.
-
-        :return: tuple of (raw NMEA message as bytes, NMEAMessage)
-        :rtype: tuple
-        """
-
-        try:
-<<<<<<< HEAD
-            lat, lon, alt, sep, fixs, sip, hdop, diffage, diffstation = (
-=======
-            lat, lon, alt, sep, fixs, siv, hdop, diffage, diffstation = (
->>>>>>> 306eef7f
-                self._app_get_coordinates()
-            )
-            lat = float(lat)
-            lon = float(lon)
-
-            fixi = {
-                "TIME ONLY": 0,
-                "2D": 1,
-                "3D": 1,
-                "GNSS+DR": 1,
-                "RTK": 5,
-                "RTK FLOAT": 5,
-                "RTK FIXED": 4,
-                "DR": 6,
-            }.get(fixs, 1)
-
-            parsed_data = NMEAMessage(
-                "GP",
-                "GGA",
-                GET,
-                lat=lat,
-                lon=lon,
-                quality=fixi,
-<<<<<<< HEAD
-                numSV=sip,
-=======
-                numSV=siv,
->>>>>>> 306eef7f
-                HDOP=hdop,
-                alt=alt,
-                altUnit="M",
-                sep=sep,
-                sepUnit="M",
-                diffAge=diffage,
-                diffStation=diffstation,
-            )
-
-            raw_data = parsed_data.serialize()
-            return raw_data, parsed_data
-
-        except ValueError:
-            return None, None
-
-    def _send_GGA(self, ggainterval: int, output: object):
-        """
-        THREADED
-        Send NMEA GGA sentence to NTRIP server at prescribed interval.
-
-        :param int ggainterval: GGA send interval in seconds (-1 = don't send)
-        :param object output: writeable output medium e.g. serial port
-        """
-
-        if ggainterval != NOGGA:
-            if datetime.now() > self._last_gga + timedelta(seconds=ggainterval):
-                raw_data, parsed_data = self._formatGGA()
-                if parsed_data is not None:
-                    self._socket.sendall(raw_data)
-                    self._do_output(output, raw_data, parsed_data)
-                self._last_gga = datetime.now()
-
-    def _get_closest_mountpoint(self) -> tuple:
-        """
-        THREADED
-        Find closest mountpoint in sourcetable
-        if valid reference lat/lon are available.
-
-        :return: tuple of (mountpoint, distance)
-        :rtype: tuple
-        """
-
-        try:
-            lat, lon, _, _, _, _, _, _, _ = self._app_get_coordinates()
-            closest_mp, dist = find_mp_distance(
-                float(lat), float(lon), self._settings["sourcetable"]
-            )
-            if self._settings["mountpoint"] == "":
-                self._settings["mountpoint"] = closest_mp
-            self.logger.info(
-                "Closest mountpoint to reference location"
-                f"({lat}, {lon}) = {closest_mp}, {dist} km."
-            )
-
-        except ValueError:
-            return None, None
-        return closest_mp, dist
-
-    def _start_read_thread(
-        self,
-        settings: dict,
-        stopevent: Event,
-        output: object,
-    ):
-        """
-        Start the NTRIP reader thread.
-        """
-
-        if self._connected:
-            self._stopevent.clear()
-            self._ntrip_thread = Thread(
-                target=self._read_thread,
-                args=(
-                    settings,
-                    stopevent,
-                    output,
-                ),
-                daemon=True,
-            )
-            self._ntrip_thread.start()
-
-    def _stop_read_thread(self):
-        """
-        Stop NTRIP reader thread.
-        """
-
-        if self._ntrip_thread is not None:
-            self._stopevent.set()
-            self._ntrip_thread = None
-
-        self.logger.info("Streaming terminated.")
-
-    def _read_thread(
-        self,
-        settings: dict,
-        stopevent: Event,
-        output: object,
-    ):
-        """
-        THREADED
-        Try connecting to NTRIP caster.
-
-        :param dict settings: settings as dictionary
-        :param Event stopevent: stop event
-        :param object output: output stream for raw data
-        """
-
-        self._retrycount = 0
-        server = settings["server"]
-        port = int(settings["port"])
-        mountpoint = settings["mountpoint"]
-
-        while self._retrycount <= self._retries and not stopevent.is_set():
-
-            try:
-
-                self._do_connection(settings, stopevent, output)
-
-            except ssl.SSLCertVerificationError as err:
-                tip = (
-                    f" - try using '{server[4:]}' rather than '{server}' for the NTRIP caster URL"
-                    if "certificate is not valid for 'www." in err.strerror
-                    else (
-                        f" - try adding the NTRIP caster URL SSL certificate to {findcacerts()}"
-                        if "unable to get local issuer certificate" in err.strerror
-                        else ""
-                    )
-                )
-                self.logger.error(f"SSL Certificate Verification Error{tip}\n{err}")
-                self._retrycount = self._retries
-                stopevent.set()
-                self._connected = False
-                self._app_update_status(False, (f"Error!: {err.strerror[0:60]}", "red"))
-
-            except (
-                BrokenPipeError,
-                ConnectionAbortedError,
-                ConnectionRefusedError,
-                ConnectionResetError,
-                OverflowError,
-                socket.gaierror,
-                ssl.SSLError,
-                TimeoutError,
-            ) as err:
-                errm = str(repr(err))
-                erra = f"Connection Error {errm.split('(', 1)[0]}"
-                errl = f"Error connecting to {server}:{port}/{mountpoint}: {errm}"
-                if self._retrycount == self._retries:
-                    stopevent.set()
-                    self._connected = False
-                    self.logger.critical(errl)
-                    break
-                self._retrycount += 1
-                errr = (
-                    f". Retrying in {self._retryinterval * self._retrycount} secs "
-                    f"({self._retrycount}/{self._retries}) ..."
-                )
-                erra += errr
-                errl += errr
-                self.logger.warning(errl)
-                self._app_update_status(False, (erra, "red"))
-
-            sleep(self._retryinterval * self._retrycount)
-
-    def _do_connection(
-        self,
-        settings: dict,
-        stopevent: Event,
-        output: object,
-    ):
-        """
-        THREADED
-        Opens socket to NTRIP server and reads incoming data.
-
-        :param dict settings: settings as dictionary
-        :param Event stopevent: stop event
-        :param object output: output stream for raw data
-        :raises: Various socket error types if connection fails
-        """
-
-        server = settings["server"]
-        port = int(settings["port"])
-        https = int(settings["https"])
-        flowinfo = int(settings["flowinfo"])
-        scopeid = int(settings["scopeid"])
-        mountpoint = settings["mountpoint"]
-        ggainterval = int(settings["ggainterval"])
-        datatype = settings["datatype"]
-
-        conn = format_conn(settings["ipprot"], server, port, flowinfo, scopeid)
-        with socket.socket(settings["ipprot"], socket.SOCK_STREAM) as self._socket:
-            if https:
-                context = ssl.SSLContext(ssl.PROTOCOL_TLS_CLIENT)
-                context.load_verify_locations(findcacerts())
-                self._socket = context.wrap_socket(self._socket, server_hostname=server)
-            self._socket.settimeout(TIMEOUT)
-            self._socket.connect(conn)
-            self._socket.sendall(self._formatGET(settings))
-            # send GGA sentence with request
-            # if mountpoint != "":
-            #     self._send_GGA(ggainterval, output)
-            while not stopevent.is_set():
-                rc = self._do_header(self._socket, stopevent, output)
-                if rc == "0":  # streaming RTCM3/SPARTN data from mountpoint
-                    self._retrycount = 0
-                    msg = f"Streaming {datatype} data from {server}:{port}/{mountpoint} ..."
-                    self.logger.info(msg)
-                    self._app_update_status(True, (msg, "blue"))
-                    self._do_data(
-                        self._socket,
-                        datatype,
-                        stopevent,
-                        ggainterval,
-                        output,
-                    )
-                elif rc == "1":  # retrieved sourcetable
-                    stopevent.set()
-                    self._connected = False
-                    self._app_update_status(False, ("Sourcetable retrieved", "blue"))
-                else:  # error message
-                    self.logger.critical(
-                        f"Error connecting to {server}:{port}/{mountpoint=}: {rc}"
-                    )
-                    stopevent.set()
-                    self._connected = False
-                    self._app_update_status(False, (f"Error!: {rc}", "red"))
-
-    def _do_header(self, sock: socket, stopevent: Event, output: object) -> str:
-        """
-        THREADED
-        Parse response header lines.
-
-        :param socket sock: socket
-        :param Event stopevent: stop event
-        :return: return status or error message
-        :rtype: str
-        """
-
-        stable = []
-        data = True
-
-        while data and not stopevent.is_set():
-            try:
-                data = sock.recv(DEFAULT_BUFSIZE)
-                header_lines = data.decode(encoding="utf-8").split("\r\n")
-                for line in header_lines:
-                    # if sourcetable request, populate list
-                    if True in [line.find(cd) > 0 for cd in HTTPERR]:  # HTTP 4nn, 50n
-                        return line
-                    if line.find("STR;") >= 0:  # sourcetable entry
-                        strbits = line.split(";")
-                        if strbits[0] == "STR":
-                            strbits.pop(0)
-                            stable.append(strbits)
-                    elif line.find("ENDSOURCETABLE") >= 0:  # end of sourcetable
-                        self._settings["sourcetable"] = stable
-                        mp, dist = self._get_closest_mountpoint()
-                        self._do_output(output, stable, (mp, dist))
-                        self.logger.info(f"Complete sourcetable follows...\n{stable}")
-                        return "1"
-
-            except UnicodeDecodeError:
-                data = False
-
-        return "0"
-
-    def _do_data(
-        self,
-        sock: socket,
-        datatype: str,
-        stopevent: Event,
-        ggainterval: int,
-        output: object,
-    ):
-        """
-        THREADED
-        Read and parse incoming NTRIP RTCM3/SPARTN data stream.
-
-        :param socket sock: socket
-        :param str datatype: RTCM or SPARTN
-        :param Event stopevent: stop event
-        :param int ggainterval: GGA transmission interval seconds
-        :param object output: output stream for raw data
-        :raises: TimeoutError if inactivity timeout exceeded
-        """
-
-        parser = None
-        raw_data = None
-        parsed_data = None
-        last_activity = datetime.now()
-
-        # parser will wrap socket as SocketStream
-        if datatype == SPARTN:
-            parser = SPARTNReader(
-                sock,
-                quitonerror=ERR_IGNORE,
-                bufsize=DEFAULT_BUFSIZE,
-                decode=self._settings["spartndecode"],
-                key=self._settings["spartnkey"],
-                basedate=self._settings["spartnbasedate"],
-            )
-        else:
-            parser = UBXReader(
-                sock,
-                protfilter=RTCM3_PROTOCOL,
-                quitonerror=ERR_IGNORE,
-                bufsize=DEFAULT_BUFSIZE,
-                labelmsm=True,
-            )
-
-        while not stopevent.is_set():
-            try:
-                raw_data, parsed_data = parser.read()
-                if raw_data is None:
-                    if datetime.now() - last_activity > timedelta(
-                        seconds=self._timeout
-                    ):
-                        raise TimeoutError(
-                            f"Inactivity timeout error after {self._timeout} seconds"
-                        )
-                else:
-                    self._do_output(output, raw_data, parsed_data)
-                    last_activity = datetime.now()
-                self._send_GGA(ggainterval, output)
-
-            except (
-                RTCMMessageError,
-                RTCMParseError,
-                RTCMTypeError,
-                SPARTNMessageError,
-                SPARTNParseError,
-                SPARTNTypeError,
-            ) as err:
-                parsed_data = f"Error parsing data stream {err}"
-                self._do_output(output, raw_data, parsed_data)
-                continue
-
-    def _do_output(self, output: object, raw: bytes, parsed: object):
-        """
-        THREADED
-        Send sourcetable/closest mountpoint or RTCM3/SPARTN data to designated output medium.
-
-        If output is Queue, will send both raw and parsed data.
-
-        :param object output: writeable output medium for raw data
-        :param bytes raw: raw data
-        :param object parsed: parsed message
-        """
-
-        if hasattr(parsed, "identity"):
-            self.logger.info(f"{type(parsed).__name__} received: {parsed.identity}")
-        self.logger.debug(parsed)
-        if output is not None:
-            # serialize sourcetable if outputting to stream
-            if isinstance(raw, list) and not isinstance(output, Queue):
-                raw = self._serialize_srt(raw)
-            if isinstance(output, (Serial, BufferedWriter)):
-                output.write(raw)
-            elif isinstance(output, TextIOWrapper):
-                output.write(str(parsed))
-            elif isinstance(output, Queue):
-                output.put(raw if self.__app == CLIAPP else (raw, parsed))
-            elif isinstance(output, socket.socket):
-                output.sendall(raw)
-
-        # notify any calling app that data is available
-        if self.__app is not None:
-            if hasattr(self.__app, "set_event"):
-                self.__app.set_event(NTRIP_EVENT)
-
-    def _serialize_srt(self, sourcetable: list) -> bytes:
-        """
-        Serialize sourcetable.
-
-        :param list sourcetable: sourcetable as list
-        :return: sourcetable as bytes
-        :rtype: bytes
-        """
-
-        srt = ""
-        for row in sourcetable:
-            for i, col in enumerate(row):
-                dlm = "," if i < len(row) - 1 else "\r\n"
-                srt += f"{col}{dlm}"
-        return bytearray(srt, "utf-8")
-
-    @property
-    def stopevent(self) -> Event:
-        """
-        Getter for stop event.
-
-        :return: stop event
-        :rtype: Event
-        """
-
-        return self._stopevent
+"""
+gnssntripclient.py
+
+NTRIP client class, retrieving sourcetable and RTCM3 or SPARTN
+correction data from an NTRIP server and (optionally) sending
+the correction data to a designated writeable output medium
+(serial, file, socket, queue).
+
+Can also transmit client position back to NTRIP server at specified
+intervals via formatted NMEA GGA sentences.
+
+Calling app, if defined, can implement the following methods:
+- set_event() - create <<ntrip_read>> event
+- dialog() - return reference to NTRIP config client dialog
+- get_coordinates() - return coordinates from receiver
+
+Created on 03 Jun 2022
+
+:author: semuadmin
+:copyright: SEMU Consulting © 2022
+:license: BSD 3-Clause
+"""
+
+# pylint: disable=invalid-name
+
+import socket
+import ssl
+from base64 import b64encode
+from datetime import datetime, timedelta, timezone
+from io import BufferedWriter, TextIOWrapper
+from logging import getLogger
+from os import getenv
+from queue import Queue
+from threading import Event, Thread
+from time import sleep
+
+from certifi import where as findcacerts
+from pynmeagps import GET, NMEAMessage
+from pyrtcm import RTCMMessageError, RTCMParseError, RTCMTypeError
+from pyspartn import SPARTNMessageError, SPARTNParseError, SPARTNReader, SPARTNTypeError
+from pyubx2 import ERR_IGNORE, RTCM3_PROTOCOL, UBXReader
+from serial import Serial
+
+from pygnssutils import __version__ as VERSION
+from pygnssutils.exceptions import ParameterError
+from pygnssutils.globals import (
+    CLIAPP,
+    DEFAULT_BUFSIZE,
+    HTTPERR,
+    MAXPORT,
+    NOGGA,
+    NTRIP_EVENT,
+    OUTPORT_NTRIP,
+)
+from pygnssutils.helpers import find_mp_distance, format_conn, ipprot2int
+
+TIMEOUT = 10
+GGALIVE = 0
+GGAFIXED = 1
+DLGTNTRIP = "NTRIP Configuration"
+RTCM = "RTCM"
+SPARTN = "SPARTN"
+MAX_RETRY = 5
+RETRY_INTERVAL = 10
+INACTIVITY_TIMEOUT = 10
+WAITTIME = 3
+
+
+class GNSSNTRIPClient:
+    """
+    NTRIP client class.
+    """
+
+    def __init__(self, app=None, **kwargs):
+        """
+        Constructor.
+
+        :param object app: application from which this class is invoked (None)
+        :param int retries: (kwarg) maximum failed connection retries (5)
+        :param int retryinterval: (kwarg) retry interval in seconds (10)
+        :param int timeout: (kwarg) inactivity timeout in seconds (10)
+        """
+
+        # pylint: disable=consider-using-with
+
+        self.__app = app  # Reference to calling application class (if applicable)
+        # configure logger with name "pygnssutils" in calling module
+        self.logger = getLogger(__name__)
+        self._validargs = True
+        self._ntripqueue = Queue()
+        # persist settings to allow any calling app to retrieve them
+        self._settings = {
+            "ipprot": socket.AF_INET,
+            "server": "",
+            "port": 2101,
+            "https": 0,
+            "flowinfo": 0,
+            "scopeid": 0,
+            "mountpoint": "",
+            "distance": "",
+            "version": "2.0",
+            "datatype": RTCM,
+            "ntripuser": "anon",
+            "ntrippassword": "password",
+            "ggainterval": "None",
+            "ggamode": GGALIVE,
+            "sourcetable": [],
+            "reflat": 0.0,
+            "reflon": 0.0,
+            "refalt": 0.0,
+            "refsep": 0.0,
+            "spartndecode": 0,
+            "spartnkey": getenv("MQTTKEY", default=None),
+            "spartnbasedate": datetime.now(timezone.utc),
+        }
+
+        try:
+            self._retries = int(kwargs.pop("retries", MAX_RETRY))
+            self._retryinterval = int(kwargs.pop("retryinterval", RETRY_INTERVAL))
+            self._timeout = int(kwargs.pop("timeout", INACTIVITY_TIMEOUT))
+        except (ParameterError, ValueError, TypeError) as err:
+            self.logger.critical(
+                f"Invalid input arguments {kwargs=}\n{err=}\nType gnssntripclient -h for help.",
+            )
+            self._validargs = False
+
+        self._socket = None
+        self._connected = False
+        self._stopevent = Event()
+        self._ntrip_thread = None
+        self._last_gga = datetime.fromordinal(1)
+        self._retrycount = 0
+
+    def __enter__(self):
+        """
+        Context manager enter routine.
+        """
+
+        return self
+
+    def __exit__(self, exc_type, exc_value, exc_traceback):
+        """
+        Context manager exit routine.
+
+        Terminates threads in an orderly fashion.
+        """
+
+        self.stop()
+
+    @property
+    def settings(self):
+        """
+        Getter for NTRIP settings.
+        """
+
+        return self._settings
+
+    @settings.setter
+    def settings(self, settings: dict):
+        """
+        Setter for NTRIP settings.
+
+        :param dict settings: NTRIP settings dictionary
+        """
+
+        self._settings = settings
+
+    @property
+    def connected(self):
+        """
+        Connection status getter.
+        """
+
+        return self._connected
+
+    def run(self, **kwargs) -> bool:
+        """
+        Open NTRIP server connection.
+
+        If calling application implements a "get_coordinates" method to
+        obtain live coordinates (i.e. from GNSS receiver), the method will
+        use these instead of fixed reference coordinates.
+
+        User login credentials can be obtained from environment variables
+        PYGPSCLIENT_USER and PYGPSCLIENT_PASSWORD, or passed as kwargs.
+
+        :param str ipprot: (kwarg) IP protocol IPv4/IPv6 ("IPv4")
+        :param str server: (kwarg) NTRIP server URL ("")
+        :param int port: (kwarg) NTRIP port (2101)
+        :param int https: (kwarg) HTTPS (TLS) connection? 0 = HTTP 1 = HTTPS (0)
+        :param int flowinfo: (kwarg) flowinfo for IPv6 (0)
+        :param int scopeid: (kwarg) scopeid for IPv6 (0)
+        :param str mountpoint: (kwarg) NTRIP mountpoint ("", leave blank to get sourcetable)
+        :param str datatype: (kwarg) Data type - RTCM or SPARTN ("RTCM")
+        :param str version: (kwarg) NTRIP protocol version ("2.0")
+        :param str ntripuser: (kwarg) NTRIP authentication user ("anon")
+        :param str ntrippassword: (kwarg) NTRIP authentication password ("password")
+        :param int ggainterval: (kwarg) GGA sentence transmission interval (-1 = None)
+        :param int ggamode: (kwarg) GGA pos source; 0 = live from receiver, 1 = fixed reference (0)
+        :param str reflat: (kwarg) reference latitude (0.0)
+        :param str reflon: (kwarg) reference longitude (0.0)
+        :param str refalt: (kwarg) reference altitude (0.0)
+        :param str refsep: (kwarg) reference separation (0.0)
+        :param bool spartndecode: (kwarg) decode SPARTN messages (0)
+        :param str spartnkey: (kwarg) SPARTN decryption key (None)
+        :param object datetime: (kwarg) SPARTN decryption basedate (now(utc))
+        :param object output: (kwarg) writeable output medium (serial, file, socket, queue) (None)
+        :returns: boolean flag 0 = terminated, 1 = Ok to stream RTCM3 data from server
+        :rtype: bool
+        """
+        # pylint: disable=unused-variable
+
+        try:
+            self._last_gga = datetime.fromordinal(1)
+
+            ipprot = kwargs.get("ipprot", "IPv4")
+            self._settings["ipprot"] = ipprot2int(ipprot)
+            self._settings["server"] = server = kwargs.get("server", "")
+            self._settings["port"] = port = int(kwargs.get("port", OUTPORT_NTRIP))
+            self._settings["https"] = int(kwargs.get("https", 0))
+            self._settings["flowinfo"] = int(kwargs.get("flowinfo", 0))
+            self._settings["scopeid"] = int(kwargs.get("scopeid", 0))
+            self._settings["mountpoint"] = mountpoint = kwargs.get("mountpoint", "")
+            self._settings["datatype"] = kwargs.get("datatype", RTCM).upper()
+            self._settings["version"] = kwargs.get("version", "2.0")
+            self._settings["ntripuser"] = kwargs.get(
+                "ntripuser", getenv("PYGPSCLIENT_USER", "user")
+            )
+            self._settings["ntrippassword"] = kwargs.get(
+                "ntrippassword", getenv("PYGPSCLIENT_PASSWORD", "password")
+            )
+            self._settings["ggainterval"] = int(kwargs.get("ggainterval", NOGGA))
+            self._settings["ggamode"] = int(kwargs.get("ggamode", GGALIVE))
+            self._settings["reflat"] = kwargs.get("reflat", 0.0)
+            self._settings["reflon"] = kwargs.get("reflon", 0.0)
+            self._settings["refalt"] = kwargs.get("refalt", 0.0)
+            self._settings["refsep"] = kwargs.get("refsep", 0.0)
+            self._settings["spartndecode"] = kwargs.get("spartndecode", 0)
+            self._settings["spartnkey"] = kwargs.get(
+                "spartnkey", getenv("MQTTKEY", None)
+            )
+            self._settings["spartnbasedate"] = kwargs.get(
+                "spartbasedate", datetime.now(timezone.utc)
+            )
+            output = kwargs.get("output", None)
+
+            if server == "":
+                raise ParameterError(f"Invalid server url {server}")
+            if port > MAXPORT or port < 1:
+                raise ParameterError(f"Invalid port {port}")
+
+        except (ParameterError, ValueError, TypeError) as err:
+            self.logger.critical(
+                f"Invalid input arguments {kwargs}\n{err}\nType gnssntripclient -h for help."
+            )
+            self._validargs = False
+
+        if self._validargs:
+            self._connected = True
+            self._start_read_thread(
+                self._settings,
+                self._stopevent,
+                output,
+            )
+            if mountpoint != "":
+                return 1
+        return 0
+
+    def stop(self):
+        """
+        Close NTRIP server connection.
+        """
+
+        self._stop_read_thread()
+        self._connected = False
+
+    def _app_update_status(self, status: bool, msgt: tuple = None):
+        """
+        THREADED
+        Update NTRIP connection status in calling application.
+
+        :param bool status: NTRIP server connection status
+        :param tuple msgt: optional (message, color)
+        """
+
+        if self.__app is not None:
+            if hasattr(self.__app, "dialog"):
+                dlg = self.__app.dialog(DLGTNTRIP)
+                if dlg is not None:
+                    if hasattr(dlg, "set_controls"):
+                        dlg.set_controls(status, msgt)
+
+    def _app_get_coordinates(self) -> tuple:
+        """
+        THREADED
+        Get live coordinates from receiver, or use fixed
+        reference position, depending on ggamode setting.
+
+        NB" 'fix' is a string e.g. "3D" or "RTK FLOAT"
+
+        :returns: tuple of coordinate and fix data
+        :rtype: tuple
+        """
+
+        lat = lon = alt = sep = 0.0
+        if self._settings["ggamode"] == GGAFIXED:  # Fixed reference position
+            lat = self._settings["reflat"]
+            lon = self._settings["reflon"]
+            alt = self._settings["refalt"]
+            sep = self._settings["refsep"]
+        elif self.__app is not None:
+            if hasattr(self.__app, "get_coordinates"):  # live position from receiver
+                _, lat, lon, alt, sep = self.__app.get_coordinates()
+
+        lat, lon, alt, sep = [
+            0.0 if c == "" else float(c) for c in (lat, lon, alt, sep)
+        ]
+
+        return lat, lon, alt, sep
+
+    def _formatGET(self, settings: dict) -> str:
+        """
+        THREADED
+        Format HTTP GET Request.
+
+        :param dict settings: settings dictionary
+        :return: formatted HTTP GET request
+        :rtype: str
+        """
+
+        ggahdr = ""
+        if settings["version"] == "2.0":
+            hver = "1.1"
+            nver = "Ntrip-Version: Ntrip/2.0\r\n"
+            if settings["ggainterval"] != NOGGA:
+                gga, _ = self._formatGGA()
+                ggahdr = f"Ntrip-GGA: {gga.decode('utf-8')}"  # includes \r\n
+        else:
+            hver = "1.0"
+            nver = ""
+
+        mountpoint = "/" + settings["mountpoint"]
+        user = settings["ntripuser"] + ":" + settings["ntrippassword"]
+        user = b64encode(user.encode(encoding="utf-8"))
+        req = (
+            f"GET {mountpoint} HTTP/{hver}\r\n"
+            f"Host: {settings['server']}:{settings['port']}\r\n"
+            f"{nver}"
+            f"User-Agent: NTRIP pygnssutils/{VERSION}\r\n"
+            "Accept: */*\r\n"
+            f"Authorization: Basic {user.decode(encoding='utf-8')}\r\n"
+            f"{ggahdr}"
+            "Connection: close\r\n\r\n"  # NECESSARY!!!
+        )
+        self.logger.debug(f"HTTP Header\n{req}")
+        return req.encode(encoding="utf-8")
+
+    def _formatGGA(self) -> tuple:
+        """
+        THREADED
+        Format NMEA GGA sentence using pynmeagps. The raw string
+        output is suitable for sending to an NTRIP socket.
+
+        GGA timestamp will default to current UTC. GGA quality is
+        derived from fix string.
+
+        :return: tuple of (raw NMEA message as bytes, NMEAMessage)
+        :rtype: tuple
+        """
+
+        try:
+            lat, lon, alt, sep = self._app_get_coordinates()
+            lat = float(lat)
+            lon = float(lon)
+
+            fixi = {
+                "TIME ONLY": 0,
+                "2D": 1,
+                "3D": 1,
+                "GNSS+DR": 1,
+                "RTK": 5,
+                "RTK FLOAT": 5,
+                "RTK FIXED": 4,
+                "DR": 6,
+            }.get(fixs, 1)
+
+            parsed_data = NMEAMessage(
+                "GP",
+                "GGA",
+                GET,
+                lat=lat,
+                lon=lon,
+                quality=1,
+                numSV=15,
+                HDOP=0,
+                alt=alt,
+                altUnit="M",
+                sep=sep,
+                sepUnit="M",
+                diffAge=diffage,
+                diffStation=diffstation,
+            )
+
+            raw_data = parsed_data.serialize()
+            return raw_data, parsed_data
+
+        except ValueError:
+            return None, None
+
+    def _send_GGA(self, ggainterval: int, output: object):
+        """
+        THREADED
+        Send NMEA GGA sentence to NTRIP server at prescribed interval.
+
+        :param int ggainterval: GGA send interval in seconds (-1 = don't send)
+        :param object output: writeable output medium e.g. serial port
+        """
+
+        if ggainterval != NOGGA:
+            if datetime.now() > self._last_gga + timedelta(seconds=ggainterval):
+                raw_data, parsed_data = self._formatGGA()
+                if parsed_data is not None:
+                    self._socket.sendall(raw_data)
+                    self._do_output(output, raw_data, parsed_data)
+                self._last_gga = datetime.now()
+
+    def _get_closest_mountpoint(self) -> tuple:
+        """
+        THREADED
+        Find closest mountpoint in sourcetable
+        if valid reference lat/lon are available.
+
+        :return: tuple of (mountpoint, distance)
+        :rtype: tuple
+        """
+
+        try:
+            lat, lon, _, _, _, _, _, _, _ = self._app_get_coordinates()
+            closest_mp, dist = find_mp_distance(
+                float(lat), float(lon), self._settings["sourcetable"]
+            )
+            if self._settings["mountpoint"] == "":
+                self._settings["mountpoint"] = closest_mp
+            self.logger.info(
+                "Closest mountpoint to reference location"
+                f"({lat}, {lon}) = {closest_mp}, {dist} km."
+            )
+
+        except ValueError:
+            return None, None
+        return closest_mp, dist
+
+    def _start_read_thread(
+        self,
+        settings: dict,
+        stopevent: Event,
+        output: object,
+    ):
+        """
+        Start the NTRIP reader thread.
+        """
+
+        if self._connected:
+            self._stopevent.clear()
+            self._ntrip_thread = Thread(
+                target=self._read_thread,
+                args=(
+                    settings,
+                    stopevent,
+                    output,
+                ),
+                daemon=True,
+            )
+            self._ntrip_thread.start()
+
+    def _stop_read_thread(self):
+        """
+        Stop NTRIP reader thread.
+        """
+
+        if self._ntrip_thread is not None:
+            self._stopevent.set()
+            self._ntrip_thread = None
+
+        self.logger.info("Streaming terminated.")
+
+    def _read_thread(
+        self,
+        settings: dict,
+        stopevent: Event,
+        output: object,
+    ):
+        """
+        THREADED
+        Try connecting to NTRIP caster.
+
+        :param dict settings: settings as dictionary
+        :param Event stopevent: stop event
+        :param object output: output stream for raw data
+        """
+
+        self._retrycount = 0
+        server = settings["server"]
+        port = int(settings["port"])
+        mountpoint = settings["mountpoint"]
+
+        while self._retrycount <= self._retries and not stopevent.is_set():
+
+            try:
+
+                self._do_connection(settings, stopevent, output)
+
+            except ssl.SSLCertVerificationError as err:
+                tip = (
+                    f" - try using '{server[4:]}' rather than '{server}' for the NTRIP caster URL"
+                    if "certificate is not valid for 'www." in err.strerror
+                    else (
+                        f" - try adding the NTRIP caster URL SSL certificate to {findcacerts()}"
+                        if "unable to get local issuer certificate" in err.strerror
+                        else ""
+                    )
+                )
+                self.logger.error(f"SSL Certificate Verification Error{tip}\n{err}")
+                self._retrycount = self._retries
+                stopevent.set()
+                self._connected = False
+                self._app_update_status(False, (f"Error!: {err.strerror[0:60]}", "red"))
+
+            except (
+                BrokenPipeError,
+                ConnectionAbortedError,
+                ConnectionRefusedError,
+                ConnectionResetError,
+                OverflowError,
+                socket.gaierror,
+                ssl.SSLError,
+                TimeoutError,
+            ) as err:
+                errm = str(repr(err))
+                erra = f"Connection Error {errm.split('(', 1)[0]}"
+                errl = f"Error connecting to {server}:{port}/{mountpoint}: {errm}"
+                if self._retrycount == self._retries:
+                    stopevent.set()
+                    self._connected = False
+                    self.logger.critical(errl)
+                    break
+                self._retrycount += 1
+                errr = (
+                    f". Retrying in {self._retryinterval * self._retrycount} secs "
+                    f"({self._retrycount}/{self._retries}) ..."
+                )
+                erra += errr
+                errl += errr
+                self.logger.warning(errl)
+                self._app_update_status(False, (erra, "red"))
+
+            sleep(self._retryinterval * self._retrycount)
+
+    def _do_connection(
+        self,
+        settings: dict,
+        stopevent: Event,
+        output: object,
+    ):
+        """
+        THREADED
+        Opens socket to NTRIP server and reads incoming data.
+
+        :param dict settings: settings as dictionary
+        :param Event stopevent: stop event
+        :param object output: output stream for raw data
+        :raises: Various socket error types if connection fails
+        """
+
+        server = settings["server"]
+        port = int(settings["port"])
+        https = int(settings["https"])
+        flowinfo = int(settings["flowinfo"])
+        scopeid = int(settings["scopeid"])
+        mountpoint = settings["mountpoint"]
+        ggainterval = int(settings["ggainterval"])
+        datatype = settings["datatype"]
+
+        conn = format_conn(settings["ipprot"], server, port, flowinfo, scopeid)
+        with socket.socket(settings["ipprot"], socket.SOCK_STREAM) as self._socket:
+            if https:
+                context = ssl.SSLContext(ssl.PROTOCOL_TLS_CLIENT)
+                context.load_verify_locations(findcacerts())
+                self._socket = context.wrap_socket(self._socket, server_hostname=server)
+            self._socket.settimeout(TIMEOUT)
+            self._socket.connect(conn)
+            self._socket.sendall(self._formatGET(settings))
+            # send GGA sentence with request
+            # if mountpoint != "":
+            #     self._send_GGA(ggainterval, output)
+            while not stopevent.is_set():
+                rc = self._do_header(self._socket, stopevent, output)
+                if rc == "0":  # streaming RTCM3/SPARTN data from mountpoint
+                    self._retrycount = 0
+                    msg = f"Streaming {datatype} data from {server}:{port}/{mountpoint} ..."
+                    self.logger.info(msg)
+                    self._app_update_status(True, (msg, "blue"))
+                    self._do_data(
+                        self._socket,
+                        datatype,
+                        stopevent,
+                        ggainterval,
+                        output,
+                    )
+                elif rc == "1":  # retrieved sourcetable
+                    stopevent.set()
+                    self._connected = False
+                    self._app_update_status(False, ("Sourcetable retrieved", "blue"))
+                else:  # error message
+                    self.logger.critical(
+                        f"Error connecting to {server}:{port}/{mountpoint=}: {rc}"
+                    )
+                    stopevent.set()
+                    self._connected = False
+                    self._app_update_status(False, (f"Error!: {rc}", "red"))
+
+    def _do_header(self, sock: socket, stopevent: Event, output: object) -> str:
+        """
+        THREADED
+        Parse response header lines.
+
+        :param socket sock: socket
+        :param Event stopevent: stop event
+        :return: return status or error message
+        :rtype: str
+        """
+
+        stable = []
+        data = True
+
+        while data and not stopevent.is_set():
+            try:
+                data = sock.recv(DEFAULT_BUFSIZE)
+                header_lines = data.decode(encoding="utf-8").split("\r\n")
+                for line in header_lines:
+                    # if sourcetable request, populate list
+                    if True in [line.find(cd) > 0 for cd in HTTPERR]:  # HTTP 4nn, 50n
+                        return line
+                    if line.find("STR;") >= 0:  # sourcetable entry
+                        strbits = line.split(";")
+                        if strbits[0] == "STR":
+                            strbits.pop(0)
+                            stable.append(strbits)
+                    elif line.find("ENDSOURCETABLE") >= 0:  # end of sourcetable
+                        self._settings["sourcetable"] = stable
+                        mp, dist = self._get_closest_mountpoint()
+                        self._do_output(output, stable, (mp, dist))
+                        self.logger.info(f"Complete sourcetable follows...\n{stable}")
+                        return "1"
+
+            except UnicodeDecodeError:
+                data = False
+
+        return "0"
+
+    def _do_data(
+        self,
+        sock: socket,
+        datatype: str,
+        stopevent: Event,
+        ggainterval: int,
+        output: object,
+    ):
+        """
+        THREADED
+        Read and parse incoming NTRIP RTCM3/SPARTN data stream.
+
+        :param socket sock: socket
+        :param str datatype: RTCM or SPARTN
+        :param Event stopevent: stop event
+        :param int ggainterval: GGA transmission interval seconds
+        :param object output: output stream for raw data
+        :raises: TimeoutError if inactivity timeout exceeded
+        """
+
+        parser = None
+        raw_data = None
+        parsed_data = None
+        last_activity = datetime.now()
+
+        # parser will wrap socket as SocketStream
+        if datatype == SPARTN:
+            parser = SPARTNReader(
+                sock,
+                quitonerror=ERR_IGNORE,
+                bufsize=DEFAULT_BUFSIZE,
+                decode=self._settings["spartndecode"],
+                key=self._settings["spartnkey"],
+                basedate=self._settings["spartnbasedate"],
+            )
+        else:
+            parser = UBXReader(
+                sock,
+                protfilter=RTCM3_PROTOCOL,
+                quitonerror=ERR_IGNORE,
+                bufsize=DEFAULT_BUFSIZE,
+                labelmsm=True,
+            )
+
+        while not stopevent.is_set():
+            try:
+                raw_data, parsed_data = parser.read()
+                if raw_data is None:
+                    if datetime.now() - last_activity > timedelta(
+                        seconds=self._timeout
+                    ):
+                        raise TimeoutError(
+                            f"Inactivity timeout error after {self._timeout} seconds"
+                        )
+                else:
+                    self._do_output(output, raw_data, parsed_data)
+                    last_activity = datetime.now()
+                self._send_GGA(ggainterval, output)
+
+            except (
+                RTCMMessageError,
+                RTCMParseError,
+                RTCMTypeError,
+                SPARTNMessageError,
+                SPARTNParseError,
+                SPARTNTypeError,
+            ) as err:
+                parsed_data = f"Error parsing data stream {err}"
+                self._do_output(output, raw_data, parsed_data)
+                continue
+
+    def _do_output(self, output: object, raw: bytes, parsed: object):
+        """
+        THREADED
+        Send sourcetable/closest mountpoint or RTCM3/SPARTN data to designated output medium.
+
+        If output is Queue, will send both raw and parsed data.
+
+        :param object output: writeable output medium for raw data
+        :param bytes raw: raw data
+        :param object parsed: parsed message
+        """
+
+        if hasattr(parsed, "identity"):
+            self.logger.info(f"{type(parsed).__name__} received: {parsed.identity}")
+        self.logger.debug(parsed)
+        if output is not None:
+            # serialize sourcetable if outputting to stream
+            if isinstance(raw, list) and not isinstance(output, Queue):
+                raw = self._serialize_srt(raw)
+            if isinstance(output, (Serial, BufferedWriter)):
+                output.write(raw)
+            elif isinstance(output, TextIOWrapper):
+                output.write(str(parsed))
+            elif isinstance(output, Queue):
+                output.put(raw if self.__app == CLIAPP else (raw, parsed))
+            elif isinstance(output, socket.socket):
+                output.sendall(raw)
+
+        # notify any calling app that data is available
+        if self.__app is not None:
+            if hasattr(self.__app, "set_event"):
+                self.__app.set_event(NTRIP_EVENT)
+
+    def _serialize_srt(self, sourcetable: list) -> bytes:
+        """
+        Serialize sourcetable.
+
+        :param list sourcetable: sourcetable as list
+        :return: sourcetable as bytes
+        :rtype: bytes
+        """
+
+        srt = ""
+        for row in sourcetable:
+            for i, col in enumerate(row):
+                dlm = "," if i < len(row) - 1 else "\r\n"
+                srt += f"{col}{dlm}"
+        return bytearray(srt, "utf-8")
+
+    @property
+    def stopevent(self) -> Event:
+        """
+        Getter for stop event.
+
+        :return: stop event
+        :rtype: Event
+        """
+
+        return self._stopevent